--- conflicted
+++ resolved
@@ -114,16 +114,10 @@
   private messageAbortControllers = new Map<string, AbortController>();
 
   /**
-<<<<<<< HEAD
-   * 메시지 ID로 AbortController를 추가합니다.
-   * @param id 메시지 ID
-   * @returns AbortController
-=======
    * 메시지 ID에 대한 AbortController를 추가하고, 해당 컨트롤러가 중단되면 삭제합니다.
    *
    * @param id - AbortController를 추가할 메시지 ID
    * @returns 새로 생성된 AbortController 인스턴스
->>>>>>> 7310f78b
    */
   private addMessageAbortController(id: string): AbortController {
     const controller = new AbortController();
@@ -135,33 +129,20 @@
   }
 
   /**
-<<<<<<< HEAD
    * 메시지 ID로 AbortController를 추가합니다.
    * @param messageId 메시지 ID
    * @returns AbortController
-=======
-   * 주어진 메시지 ID에 대한 AbortController를 중단합니다.
-   *
-   * @param messageId - 중단할 메시지 ID
->>>>>>> 7310f78b
    */
   private abortById(messageId: string) {
     this.messageAbortControllers.get(messageId)?.abort();
   }
 
   /**
-<<<<<<< HEAD
-   * 메시지를 전송합니다.
-   * @param messageType 메시지 유형
-   * @param data 메시지 데이터
-   * @returns 메시지 ID
-=======
    * 코어 프로토콜 메시지를 호출하고 응답을 반환합니다.
    *
    * @param messageType - 호출할 메시지 타입
    * @param data - 메시지에 포함될 데이터
    * @returns 메시지 응답
->>>>>>> 7310f78b
    */
   invoke<T extends keyof ToCoreProtocol>(
     messageType: T,
@@ -186,12 +167,8 @@
   }
 
   // TODO: 실제로는 IDE 타입이 필요하지 않아야 합니다.
-<<<<<<< HEAD
-  // 이 작업은 메신저를 통해 발생할 수 있습니다(실제로 VS Code가 아닌 IDE의 경우 이미 그렇게 동작합니다).
-=======
   // 이 작업은 메신저를 통해서도 발생할 수 있기 때문입니다
   // (VS Code가 아닌 다른 IDE의 경우 이미 메신저를 통해 처리되고 있습니다).
->>>>>>> 7310f78b
   constructor(
     private readonly messenger: IMessenger<ToCoreProtocol, FromCoreProtocol>,
     private readonly ide: IDE,
@@ -232,13 +209,9 @@
       await this.configHandler.reloadConfig();
     };
 
-<<<<<<< HEAD
     /**
      * IDE 설정을 로드하고, 초기화합니다.
      */
-=======
-    // Register the config handler with the messenger
->>>>>>> 7310f78b
     this.configHandler.onConfigUpdate(async (result) => {
       const serializedResult = await this.configHandler.getSerializedConfig();
       this.messenger.send("configUpdate", {
@@ -336,10 +309,6 @@
 
   /* eslint-disable max-lines-per-function */
   /**
-<<<<<<< HEAD
-   *  메시지 핸들러를 등록합니다.
-   * @param ideSettingsPromise
-=======
    * 코어 메신저 인터페이스의 모든 메시지 핸들러를 등록합니다.
    *
    * 이 메서드는 다양한 메시지 타입을 해당 핸들러 함수에 바인딩하여,
@@ -355,7 +324,6 @@
    * - 일부 핸들러는 비동기이며 결과를 반환하거나 부수 효과를 발생시킬 수 있습니다.
    * - 메신저 오류에 대한 오류 처리는 중앙 집중화되어 있으며, 특정 메시지 타입에 대해 중복 오류 메시지를 방지하는 특별한 로직이 있습니다.
    * - 모든 메시지 타입이 적절히 처리되도록 초기화 시 이 메서드를 호출해야 합니다.
->>>>>>> 7310f78b
    */
   private registerMessageHandlers(ideSettingsPromise: Promise<IdeSettings>) {
     const on = this.messenger.on.bind(this.messenger);
@@ -712,11 +680,7 @@
       this.globalContext.update("indexingPaused", msg.data);
       this.indexingPauseToken.paused = msg.data;
     });
-<<<<<<< HEAD
     // 인덱싱 진행 표시줄이 초기화될 때 호출됩니다. 이전 상태가 있으면 해당 상태로 표시를 갱신합니다.
-=======
-
->>>>>>> 7310f78b
     on("index/indexingProgressBarInitialized", async (msg) => {
       // Triggered when progress bar is initialized.
       // If a non-default state has been stored, update the indexing display to that state
@@ -947,19 +911,8 @@
   }
 
   /**
-<<<<<<< HEAD
    * 주어진 디렉토리들에 대해 코드베이스 인덱스를 새로 고칩니다.
    * @param dirs 인덱스를 새로 고칠 디렉토리들입니다.
-=======
-   * Handles the addition of a new autocomplete model to the configuration.
-   *
-   * This method processes an incoming message containing a `ModelDescription` object,
-   * updates the configuration to set the `tabAutocompleteModel`, and appends the new model
-   * to the list of available models with the "autocomplete" role. After updating the configuration,
-   * it triggers a reload of the configuration handler.
-   *
-   * @param msg - The message containing the model description to add.
->>>>>>> 7310f78b
    */
   private handleAddAutocompleteModel(
     msg: Message<{
@@ -993,15 +946,8 @@
   }
 
   /**
-<<<<<<< HEAD
    * 주어진 디렉토리들에 대해 코드베이스 인덱스를 새로 고칩니다.
    * @param uris 인덱스를 새로 고칠 디렉토리들입니다.
-=======
-   * Handles file changes by invalidating the walkDirCache and refreshing the codebase index
-   * for relevant files based on their URIs.
-   *
-   * @param data - The message data containing an array of file URIs that have changed.
->>>>>>> 7310f78b
    */
   private async handleFilesChanged({
     data,
@@ -1062,17 +1008,8 @@
   }
 
   /**
-<<<<<<< HEAD
    * 주어진 디렉토리들에 대해 코드베이스 인덱스를 새로 고칩니다.
    * @param uris 인덱스를 새로 고칠 디렉토리들입니다.
-=======
-   * Refreshes the codebase index for a list of file URIs.
-   *
-   * This method checks if the provided file URIs are not ignored, and if they are valid,
-   * it triggers a re-indexing of those files in the codebase.
-   *
-   * @param uris - An array of file URIs to refresh in the codebase index.
->>>>>>> 7310f78b
    */
   private async handleListModels(msg: Message<{ title: string }>) {
     const { config } = await this.configHandler.loadConfig();
@@ -1106,15 +1043,8 @@
   }
 
   /**
-<<<<<<< HEAD
    * 자동완성 모델을 추가합니다.
    * @param msg 메시지 객체
-=======
-   * Handles the completion of the onboarding process by setting up the configuration
-   * based on the selected mode.
-   *
-   * @param msg - The message containing the mode for onboarding completion.
->>>>>>> 7310f78b
    */
   private async handleCompleteOnboarding(msg: Message<{ mode: string }>) {
     const mode = msg.data.mode;
@@ -1149,19 +1079,8 @@
   }
 
   /**
-<<<<<<< HEAD
    * 코드베이스 인덱스를 새로 고칩니다.
    * @param dirs 인덱싱할 디렉토리 목록
-=======
-   * Retrieves context items based on the provided message data.
-   *
-   * This method uses the specified context provider to fetch context items
-   * based on the query and other parameters provided in the message.
-   *
-   * @param msg - The message containing the context provider name, query, full input,
-   *              and selected code ranges.
-   * @returns An array of context items retrieved from the specified provider.
->>>>>>> 7310f78b
    */
   private getContextItems = async (
     msg: Message<{
@@ -1271,14 +1190,8 @@
   private indexingCancellationController: AbortController | undefined;
 
   /**
-<<<<<<< HEAD
    * 인덱싱 오류에 대한 텔레메트리를 전송합니다.
    * @param update 인덱싱 진행 업데이트입니다.
-=======
-   * Sends telemetry for an indexing error.
-   *
-   * @param update - The indexing progress update containing error details.
->>>>>>> 7310f78b
    */
   private async sendIndexingErrorTelemetry(update: IndexingProgressUpdate) {
     console.debug(
@@ -1297,18 +1210,8 @@
   }
 
   /**
-<<<<<<< HEAD
    * 주어진 디렉토리들에 대해 코드베이스 인덱스를 새로 고칩니다.
    * @param paths 인덱스를 새로 고칠 디렉토리들입니다.
-=======
-   * Refreshes the codebase index for a list of directory paths.
-   *
-   * This method cancels any ongoing indexing operation, sets up a new cancellation controller,
-   * and iterates through the provided paths to refresh the index for each directory.
-   * It sends progress updates and handles any errors that occur during the indexing process.
-   *
-   * @param paths - An array of directory paths to refresh in the codebase index.
->>>>>>> 7310f78b
    */
   private async refreshCodebaseIndex(paths: string[]) {
     if (this.indexingCancellationController) {
