{
  "name": "core",
  "version": "1.0.0",
  "description": "The Continue Core contains functionality that can be shared across web, VS Code, or Node.js server. It is written in TypeScript and contains much of the functionality that was previously inside of the legacy Continue Python Server.",
  "scripts": {
    "test": "jest ./test/diff.test.ts"
  },
  "author": "Nate Sesti and Ty Dunn",
  "license": "Apache-2.0",
  "devDependencies": {
    "@types/follow-redirects": "^1.14.4",
    "@types/handlebars": "^4.1.0",
    "@types/jest": "^29.5.11",
    "@types/jquery": "^3.5.29",
    "@types/mustache": "^4.2.5",
    "@types/uuid": "^9.0.7",
    "esbuild": "^0.19.11",
    "jest": "^29.7.0",
    "ts-jest": "^29.1.1"
  },
  "dependencies": {
    "@octokit/rest": "^20.0.2",
    "@types/node-fetch": "^2.6.11",
    "@xenova/transformers": "^2.14.0",
    "adf-to-md": "^1.1.0",
    "axios": "^1.6.7",
    "cheerio": "^1.0.0-rc.12",
    "commander": "^12.0.0",
    "dotenv": "^16.3.1",
    "fastest-levenshtein": "^1.0.16",
    "follow-redirects": "^1.15.5",
    "handlebars": "^4.7.8",
    "http-proxy-agent": "^7.0.1",
    "https-proxy-agent": "^7.0.3",
    "js-tiktoken": "^1.0.8",
<<<<<<< HEAD
    "llm-code-highlighter": "^0.0.13",
=======
    "llama-tokenizer-js": "^1.1.3",
    "llm-code-highlighter": "^0.0.9",
>>>>>>> 1053434f
    "node-fetch": "^3.3.2",
    "node-html-markdown": "^1.3.0",
    "ollama": "^0.4.6",
    "openai": "^4.20.1",
    "posthog-node": "^3.6.2",
    "replicate": "^0.26.0",
    "socket.io-client": "^4.7.3",
    "sqlite": "^5.1.1",
    "sqlite3": "^5.1.7",
    "tree-sitter-wasms": "^0.1.6",
    "uuid": "^9.0.1",
    "vectordb": "^0.4.3",
    "web-tree-sitter": "^0.20.8"
  },
  "puppeteer": {
    "chromium_revision": "119.0.6045.105"
  }
}<|MERGE_RESOLUTION|>--- conflicted
+++ resolved
@@ -33,12 +33,8 @@
     "http-proxy-agent": "^7.0.1",
     "https-proxy-agent": "^7.0.3",
     "js-tiktoken": "^1.0.8",
-<<<<<<< HEAD
     "llm-code-highlighter": "^0.0.13",
-=======
     "llama-tokenizer-js": "^1.1.3",
-    "llm-code-highlighter": "^0.0.9",
->>>>>>> 1053434f
     "node-fetch": "^3.3.2",
     "node-html-markdown": "^1.3.0",
     "ollama": "^0.4.6",
