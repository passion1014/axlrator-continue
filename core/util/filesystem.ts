import * as fs from "node:fs";
import {
  ContinueRcJson,
  FileType,
  IDE,
  IdeInfo,
  IndexTag,
  Problem,
  Range,
  Thread,
} from "../index.js";

import { getContinueGlobalPath } from "./paths.js";

class FileSystemIde implements IDE {
<<<<<<< HEAD
=======
  async getGitHubAuthToken(): Promise<string | undefined> {
    return undefined;
  }
>>>>>>> 42aad404
  getLastModified(files: string[]): Promise<{ [path: string]: number }> {
    return new Promise((resolve) => {
      resolve({
        [files[0]]: 1234567890,
      });
    });
  }
  getGitRootPath(dir: string): Promise<string | undefined> {
    return Promise.resolve(dir);
  }
  async listDir(dir: string): Promise<[string, FileType][]> {
    const all: [string, FileType][] = fs
      .readdirSync(dir, { withFileTypes: true })
      .map((dirent: any) => [
        dirent.path,
        dirent.isDirectory()
          ? FileType.Directory
          : dirent.isSymbolicLink()
<<<<<<< HEAD
          ? FileType.SymbolicLink
          : FileType.File,
=======
            ? FileType.SymbolicLink
            : FileType.File,
>>>>>>> 42aad404
      ]);
    return Promise.resolve(all);
  }
  infoPopup(message: string): Promise<void> {
    return Promise.resolve();
  }
  errorPopup(message: string): Promise<void> {
    return Promise.resolve();
  }
  getRepoName(dir: string): Promise<string | undefined> {
    return Promise.resolve(undefined);
  }

  getTags(artifactId: string): Promise<IndexTag[]> {
    return Promise.resolve([]);
  }

  getIdeInfo(): Promise<IdeInfo> {
    return Promise.resolve({
      ideType: "vscode",
      name: "na",
      version: "0.1",
      remoteName: "na",
      extensionVersion: "na",
    });
  }

  readRangeInFile(filepath: string, range: Range): Promise<string> {
    return Promise.resolve("");
  }

  isTelemetryEnabled(): Promise<boolean> {
    return Promise.resolve(false);
  }

  getUniqueId(): Promise<string> {
    return Promise.resolve("NOT_UNIQUE");
  }

  getWorkspaceConfigs(): Promise<ContinueRcJson[]> {
    return Promise.resolve([]);
  }

  getDiff(): Promise<string> {
    return Promise.resolve("");
  }

  getTerminalContents(): Promise<string> {
    return Promise.resolve("");
  }

  async getDebugLocals(threadIndex: number): Promise<string> {
    return Promise.resolve("");
  }

  async getTopLevelCallStackSources(
    threadIndex: number,
    stackDepth: number,
  ): Promise<string[]> {
    return Promise.resolve([]);
  }

  async getAvailableThreads(): Promise<Thread[]> {
    return Promise.resolve([]);
  }

  showLines(
    filepath: string,
    startLine: number,
    endLine: number,
  ): Promise<void> {
    return Promise.resolve();
  }

  listWorkspaceContents(): Promise<string[]> {
    return new Promise((resolve, reject) => {
      fs.readdir("/tmp/continue", (err, files) => {
        if (err) {
          reject(err);
        }
        resolve(files);
      });
    });
  }

  getWorkspaceDirs(): Promise<string[]> {
    return new Promise((resolve, reject) => {
      fs.mkdtemp("/tmp/continue", (err, folder) => {
        if (err) {
          reject(err);
        }
        resolve([folder]);
      });
    });
  }

  listFolders(): Promise<string[]> {
    return Promise.resolve([]);
  }

  writeFile(path: string, contents: string): Promise<void> {
    return new Promise((resolve, reject) => {
      fs.writeFile(path, contents, (err) => {
        if (err) {
          reject(err);
        }
        resolve();
      });
    });
  }

  showVirtualFile(title: string, contents: string): Promise<void> {
    return Promise.resolve();
  }

  getContinueDir(): Promise<string> {
    return Promise.resolve(getContinueGlobalPath());
  }

  openFile(path: string): Promise<void> {
    return Promise.resolve();
  }

  runCommand(command: string): Promise<void> {
    return Promise.resolve();
  }

  saveFile(filepath: string): Promise<void> {
    return Promise.resolve();
  }

  readFile(filepath: string): Promise<string> {
    return new Promise((resolve, reject) => {
      fs.readFile(filepath, "utf8", (err, contents) => {
        if (err) {
          reject(err);
        }
        resolve(contents);
      });
    });
  }

  showDiff(
    filepath: string,
    newContents: string,
    stepIndex: number,
  ): Promise<void> {
    return Promise.resolve();
  }

  getBranch(dir: string): Promise<string> {
    return Promise.resolve("");
  }

  getOpenFiles(): Promise<string[]> {
    return Promise.resolve([]);
  }

  getCurrentFile(): Promise<string | undefined> {
    return Promise.resolve("");
  }

  getPinnedFiles(): Promise<string[]> {
    return Promise.resolve([]);
  }

  async getSearchResults(query: string): Promise<string> {
    return "";
  }

  async getProblems(filepath?: string | undefined): Promise<Problem[]> {
    return Promise.resolve([]);
  }

  async subprocess(command: string): Promise<[string, string]> {
    return ["", ""];
  }
}

export default FileSystemIde;<|MERGE_RESOLUTION|>--- conflicted
+++ resolved
@@ -13,12 +13,9 @@
 import { getContinueGlobalPath } from "./paths.js";
 
 class FileSystemIde implements IDE {
-<<<<<<< HEAD
-=======
   async getGitHubAuthToken(): Promise<string | undefined> {
     return undefined;
   }
->>>>>>> 42aad404
   getLastModified(files: string[]): Promise<{ [path: string]: number }> {
     return new Promise((resolve) => {
       resolve({
@@ -37,13 +34,8 @@
         dirent.isDirectory()
           ? FileType.Directory
           : dirent.isSymbolicLink()
-<<<<<<< HEAD
-          ? FileType.SymbolicLink
-          : FileType.File,
-=======
             ? FileType.SymbolicLink
             : FileType.File,
->>>>>>> 42aad404
       ]);
     return Promise.resolve(all);
   }
