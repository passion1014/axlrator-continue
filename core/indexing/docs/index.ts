<<<<<<< HEAD
import type { Chunk, EmbeddingsProvider, IndexingProgressUpdate } from "../..";

import { type Article, chunkArticle, pageToArticle } from "./article";
import { crawlPage } from "./crawl";
import { addDocs, hasDoc } from "./db";
=======
import { Chunk, EmbeddingsProvider, IndexingProgressUpdate } from "../../index.js";

import { Article, chunkArticle, pageToArticle } from "./article.js";
import { crawlPage } from "./crawl.js";
import { addDocs, hasDoc } from "./db.js";
>>>>>>> e877f8ab

export async function* indexDocs(
  title: string,
  baseUrl: URL,
  embeddingsProvider: EmbeddingsProvider,
): AsyncGenerator<IndexingProgressUpdate> {
  if (await hasDoc(baseUrl.toString())) {
    yield {
      progress: 1,
      desc: "Already indexed",
      status: "done",
    };
    return;
  }

  yield {
    progress: 0,
    desc: "Finding subpages",
    status: "indexing",
  };

  const articles: Article[] = [];

  for await (const page of crawlPage(baseUrl)) {
    const article = pageToArticle(page);
<<<<<<< HEAD
    if (!article) continue;
=======
    if (!article) {continue;}
>>>>>>> e877f8ab

    articles.push(article);

    yield {
      progress: 0,
      desc: `Finding subpages (${page.path})`,
      status: "indexing",
    };
  }

  const chunks: Chunk[] = [];
  const embeddings: number[][] = [];

  for (const article of articles) {
    yield {
      progress: Math.max(1, Math.floor(100 / (articles.length + 1))),
      desc: `${article.subpath}`,
      status: "indexing",
    };

    const subpathEmbeddings = await embeddingsProvider.embed(
      chunkArticle(article).map((chunk) => {
        chunks.push(chunk);

        return chunk.content;
      }),
    );

    embeddings.push(...subpathEmbeddings);
  }

  await addDocs(title, baseUrl, chunks, embeddings);

  yield {
    progress: 1,
    desc: "Done",
    status: "done",
  };
}<|MERGE_RESOLUTION|>--- conflicted
+++ resolved
@@ -1,16 +1,12 @@
-<<<<<<< HEAD
-import type { Chunk, EmbeddingsProvider, IndexingProgressUpdate } from "../..";
-
-import { type Article, chunkArticle, pageToArticle } from "./article";
-import { crawlPage } from "./crawl";
-import { addDocs, hasDoc } from "./db";
-=======
-import { Chunk, EmbeddingsProvider, IndexingProgressUpdate } from "../../index.js";
+import {
+  Chunk,
+  EmbeddingsProvider,
+  IndexingProgressUpdate,
+} from "../../index.js";
 
 import { Article, chunkArticle, pageToArticle } from "./article.js";
 import { crawlPage } from "./crawl.js";
 import { addDocs, hasDoc } from "./db.js";
->>>>>>> e877f8ab
 
 export async function* indexDocs(
   title: string,
@@ -36,11 +32,9 @@
 
   for await (const page of crawlPage(baseUrl)) {
     const article = pageToArticle(page);
-<<<<<<< HEAD
-    if (!article) continue;
-=======
-    if (!article) {continue;}
->>>>>>> e877f8ab
+    if (!article) {
+      continue;
+    }
 
     articles.push(article);
 
