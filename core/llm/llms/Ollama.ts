import {
  ChatMessage,
  CompletionOptions,
  LLMOptions,
  ModelProvider,
} from "../../index.js";
import { stripImages } from "../images.js";
import { BaseLLM } from "../index.js";
import { streamResponse } from "../stream.js";

class Ollama extends BaseLLM {
  static providerName: ModelProvider = "ollama";
  static defaultOptions: Partial<LLMOptions> = {
    apiBase: "http://localhost:11434/",
    model: "codellama-7b",
  };

  constructor(options: LLMOptions) {
    super(options);

    if (options.model === "AUTODETECT") {
      return;
    }

    this.fetch(this.getEndpoint("api/show"), {
      method: "POST",
      headers: {
        Authorization: `Bearer ${this.apiKey}`,
<<<<<<< HEAD
=======
        "Content-Type": "application/json",
>>>>>>> c704783d
      },
      body: JSON.stringify({ name: this._getModel() }),
    })
      .then(async (response) => {
        if (response.status !== 200) {
          // console.warn(
          //   "Error calling Ollama /api/show endpoint: ",
          //   await response.text(),
          // );
          return;
        }
        const body = await response.json();
        if (body.parameters) {
          const params = [];
          for (const line of body.parameters.split("\n")) {
            let parts = line.match(/^(\S+)\s+((?:".*")|\S+)$/);
            if (parts.length < 2) {
              continue;
            }
            let key = parts[1];
            let value = parts[2];
            switch (key) {
              case "num_ctx":
                this.contextLength =
                  options.contextLength ?? Number.parseInt(value);
                break;
              case "stop":
                if (!this.completionOptions.stop) {
                  this.completionOptions.stop = [];
                }
                try {
                  this.completionOptions.stop.push(JSON.parse(value));
                } catch (e) {
                  console.warn(
                    'Error parsing stop parameter value "{value}: ${e}',
                  );
                }
                break;
              default:
                break;
            }
          }
        }
      })
      .catch((e) => {
        // console.warn("Error calling the Ollama /api/show endpoint: ", e);
      });
  }

  private _getModel() {
    return (
      {
        "mistral-7b": "mistral:7b",
        "mixtral-8x7b": "mixtral:8x7b",
        "llama2-7b": "llama2:7b",
        "llama2-13b": "llama2:13b",
        "codellama-7b": "codellama:7b",
        "codellama-13b": "codellama:13b",
        "codellama-34b": "codellama:34b",
        "codellama-70b": "codellama:70b",
        "llama3-8b": "llama3:8b",
        "llama3-70b": "llama3:70b",
        "llama3.1-8b": "llama3.1:8b",
        "llama3.1-70b": "llama3.1:70b",
        "llama3.1-405b": "llama3.1:405b",
        "phi-2": "phi:2.7b",
        "phind-codellama-34b": "phind-codellama:34b-v2",
        "wizardcoder-7b": "wizardcoder:7b-python",
        "wizardcoder-13b": "wizardcoder:13b-python",
        "wizardcoder-34b": "wizardcoder:34b-python",
        "zephyr-7b": "zephyr:7b",
        "codeup-13b": "codeup:13b",
        "deepseek-1b": "deepseek-coder:1.3b",
        "deepseek-7b": "deepseek-coder:6.7b",
        "deepseek-33b": "deepseek-coder:33b",
        "neural-chat-7b": "neural-chat:7b-v3.3",
        "starcoder-1b": "starcoder:1b",
        "starcoder-3b": "starcoder:3b",
        "starcoder2-3b": "starcoder2:3b",
        "stable-code-3b": "stable-code:3b",
        "granite-code-3b": "granite-code:3b",
        "granite-code-8b": "granite-code:8b",
        "granite-code-20b": "granite-code:20b",
        "granite-code-34b": "granite-code:34b",
      }[this.model] ?? this.model
    );
  }

  private _convertMessage(message: ChatMessage) {
    if (typeof message.content === "string") {
      return message;
    }

    return {
      role: message.role,
      content: stripImages(message.content),
      images: message.content
        .filter((part) => part.type === "imageUrl")
        .map((part) => part.imageUrl?.url.split(",").at(-1)),
    };
  }

  private _convertArgs(
    options: CompletionOptions,
    prompt: string | ChatMessage[],
    suffix?: string,
  ) {
    const finalOptions: any = {
      model: this._getModel(),
      raw: true,
      keep_alive: options.keepAlive ?? 60 * 30, // 30 minutes
      suffix,
      options: {
        temperature: options.temperature,
        top_p: options.topP,
        top_k: options.topK,
        num_predict: options.maxTokens,
        stop: options.stop,
        num_ctx: this.contextLength,
        mirostat: options.mirostat,
        num_thread: options.numThreads,
      },
    };

    if (typeof prompt === "string") {
      finalOptions.prompt = prompt;
    } else {
      finalOptions.messages = prompt.map(this._convertMessage);
    }

    return finalOptions;
  }

  private getEndpoint(endpoint: string): URL {
    let base = this.apiBase;
    if (process.env.IS_BINARY) {
      base = base?.replace("localhost", "127.0.0.1");
    }

    return new URL(endpoint, base);
  }

  protected async *_streamComplete(
    prompt: string,
    options: CompletionOptions,
  ): AsyncGenerator<string> {
    const response = await this.fetch(this.getEndpoint("api/generate"), {
      method: "POST",
      headers: {
        "Content-Type": "application/json",
        Authorization: `Bearer ${this.apiKey}`,
      },
      body: JSON.stringify(this._convertArgs(options, prompt)),
    });

    let buffer = "";
    for await (const value of streamResponse(response)) {
      // Append the received chunk to the buffer
      buffer += value;
      // Split the buffer into individual JSON chunks
      const chunks = buffer.split("\n");
      buffer = chunks.pop() ?? "";

      for (let i = 0; i < chunks.length; i++) {
        const chunk = chunks[i];
        if (chunk.trim() !== "") {
          try {
            const j = JSON.parse(chunk);
            if ("response" in j) {
              yield j.response;
            } else if ("error" in j) {
              throw new Error(j.error);
            }
          } catch (e) {
            throw new Error(`Error parsing Ollama response: ${e} ${chunk}`);
          }
        }
      }
    }
  }

  protected async *_streamChat(
    messages: ChatMessage[],
    options: CompletionOptions,
  ): AsyncGenerator<ChatMessage> {
    const response = await this.fetch(this.getEndpoint("api/chat"), {
      method: "POST",
      headers: {
        "Content-Type": "application/json",
        Authorization: `Bearer ${this.apiKey}`,
      },
      body: JSON.stringify(this._convertArgs(options, messages)),
    });

    let buffer = "";
    for await (const value of streamResponse(response)) {
      // Append the received chunk to the buffer
      buffer += value;
      // Split the buffer into individual JSON chunks
      const chunks = buffer.split("\n");
      buffer = chunks.pop() ?? "";

      for (let i = 0; i < chunks.length; i++) {
        const chunk = chunks[i];
        if (chunk.trim() !== "") {
          try {
            const j = JSON.parse(chunk);
            if (j.message?.content) {
              yield {
                role: "assistant",
                content: j.message.content,
              };
            } else if (j.error) {
              throw new Error(j.error);
            }
          } catch (e) {
            throw new Error(`Error parsing Ollama response: ${e} ${chunk}`);
          }
        }
      }
    }
  }

  supportsFim(): boolean {
    return true;
  }

  protected async *_streamFim(
    prefix: string,
    suffix: string,
    options: CompletionOptions,
  ): AsyncGenerator<string> {
    const response = await this.fetch(this.getEndpoint("api/generate"), {
      method: "POST",
      headers: {
        "Content-Type": "application/json",
        Authorization: `Bearer ${this.apiKey}`,
      },
      body: JSON.stringify(this._convertArgs(options, prefix, suffix)),
    });

    let buffer = "";
    for await (const value of streamResponse(response)) {
      // Append the received chunk to the buffer
      buffer += value;
      // Split the buffer into individual JSON chunks
      const chunks = buffer.split("\n");
      buffer = chunks.pop() ?? "";

      for (let i = 0; i < chunks.length; i++) {
        const chunk = chunks[i];
        if (chunk.trim() !== "") {
          try {
            const j = JSON.parse(chunk);
            if ("response" in j) {
              yield j.response;
            } else if ("error" in j) {
              throw new Error(j.error);
            }
          } catch (e) {
            throw new Error(`Error parsing Ollama response: ${e} ${chunk}`);
          }
        }
      }
    }
  }

  async listModels(): Promise<string[]> {
    const response = await this.fetch(
      // localhost was causing fetch failed in pkg binary only for this Ollama endpoint
      this.getEndpoint("api/tags"),
      {
        method: "GET",
      },
    );
    const data = await response.json();
    return data.models.map((model: any) => model.name);
  }
}

export default Ollama;<|MERGE_RESOLUTION|>--- conflicted
+++ resolved
@@ -26,10 +26,7 @@
       method: "POST",
       headers: {
         Authorization: `Bearer ${this.apiKey}`,
-<<<<<<< HEAD
-=======
         "Content-Type": "application/json",
->>>>>>> c704783d
       },
       body: JSON.stringify({ name: this._getModel() }),
     })
