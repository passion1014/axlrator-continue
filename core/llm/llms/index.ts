--- conflicted
+++ resolved
@@ -83,11 +83,8 @@
   Mock,
   Cerebras,
   Asksage,
-<<<<<<< HEAD
   Nebius,
-=======
   VertexAI
->>>>>>> ecb7eb1d
 ];
 
 export async function llmFromDescription(
