<<<<<<< HEAD
import { BaseLLM } from "..";
import type {
=======
import { BaseLLM } from "../index.js";
import {
>>>>>>> e877f8ab
  ChatMessage,
  CompletionOptions,
  LLMOptions,
  MessagePart,
  ModelProvider,
} from "../../index.js";
import { stripImages } from "../countTokens.js";
import { streamResponse } from "../stream.js";

class Gemini extends BaseLLM {
  static providerName: ModelProvider = "gemini";

  static defaultOptions: Partial<LLMOptions> = {
    model: "gemini-pro",
    apiBase: "https://generativelanguage.googleapis.com/v1beta/",
  };

  protected async *_streamComplete(
    prompt: string,
    options: CompletionOptions,
  ): AsyncGenerator<string> {
    for await (const message of this._streamChat(
      [{ content: prompt, role: "user" }],
      options,
    )) {
      yield stripImages(message.content);
    }
  }

  private removeSystemMessage(messages: ChatMessage[]) {
    const msgs = [...messages];

    if (msgs[0]?.role === "system") {
      const sysMsg = msgs.shift()?.content;
      // @ts-ignore
      if (msgs[0]?.role === "user") {
        msgs[0].content = `System message - follow these instructions in every response: ${sysMsg}\n\n---\n\n${msgs[0].content}`;
      }
    }

    return msgs;
  }

  protected async *_streamChat(
    messages: ChatMessage[],
    options: CompletionOptions,
  ): AsyncGenerator<ChatMessage> {
    const convertedMsgs = this.removeSystemMessage(messages);
    if (options.model.includes("gemini")) {
      for await (const message of this.streamChatGemini(
        convertedMsgs,
        options,
      )) {
        yield message;
      }
    } else {
      for await (const message of this.streamChatBison(
        convertedMsgs,
        options,
      )) {
        yield message;
      }
    }
  }

  private _continuePartToGeminiPart(part: MessagePart) {
    return part.type === "text"
      ? {
          text: part.text,
        }
      : {
          inlineData: {
            mimeType: "image/jpeg",
            data: part.imageUrl?.url.split(",")[1],
          },
        };
  }

  private async *streamChatGemini(
    messages: ChatMessage[],
    options: CompletionOptions,
  ): AsyncGenerator<ChatMessage> {
    const apiURL = new URL(
      `models/${options.model}:streamGenerateContent?key=${this.apiKey}`,
      this.apiBase,
    );
    const body = {
      contents: messages.map((msg) => {
        return {
          role: msg.role === "assistant" ? "model" : "user",
          parts:
            typeof msg.content === "string"
              ? [{ text: msg.content }]
              : msg.content.map(this._continuePartToGeminiPart),
        };
      }),
    };
    const response = await this.fetch(apiURL, {
      method: "POST",
      body: JSON.stringify(body),
    });

    let buffer = "";
    for await (const chunk of streamResponse(response)) {
      buffer += chunk;
      if (buffer.startsWith("[")) {
        buffer = buffer.slice(1);
      }
      if (buffer.endsWith("]")) {
        buffer = buffer.slice(0, -1);
      }
      if (buffer.startsWith(",")) {
        buffer = buffer.slice(1);
      }

      const parts = buffer.split("\n,");

      let foundIncomplete = false;
      for (let i = 0; i < parts.length; i++) {
        const part = parts[i];
        let data;
        try {
          data = JSON.parse(part);
        } catch (e) {
          foundIncomplete = true;
          continue;
        }
        if (data.error) {
          throw new Error(data.error.message);
        }

        // Incrementally stream the content to make it smoother
        const content = data.candidates[0].content.parts[0].text;
        const words = content.split(/(\s+)/);
        const delaySeconds = Math.min(4.0 / (words.length + 1), 0.1);
        while (words.length > 0) {
          const wordsToYield = Math.min(3, words.length);
          yield {
            role: "assistant",
            content: words.splice(0, wordsToYield).join(""),
          };
          await delay(delaySeconds);
        }
      }
      if (foundIncomplete) {
        buffer = parts[parts.length - 1];
      } else {
        buffer = "";
      }
    }
  }
  private async *streamChatBison(
    messages: ChatMessage[],
    options: CompletionOptions,
  ): AsyncGenerator<ChatMessage> {
    const msgList = [];
    for (const message of messages) {
      msgList.push({ content: message.content });
    }

    const apiURL = new URL(
      `models/${options.model}:generateMessage?key=${this.apiKey}`,
      this.apiBase,
    );
    const body = { prompt: { messages: msgList } };
    const response = await this.fetch(apiURL, {
      method: "POST",
      body: JSON.stringify(body),
    });
    const data = await response.json();
    yield { role: "assistant", content: data.candidates[0].content };
  }
}

async function delay(seconds: number) {
  return new Promise((resolve) => setTimeout(resolve, seconds * 1000));
}

export default Gemini;<|MERGE_RESOLUTION|>--- conflicted
+++ resolved
@@ -1,10 +1,4 @@
-<<<<<<< HEAD
-import { BaseLLM } from "..";
-import type {
-=======
-import { BaseLLM } from "../index.js";
 import {
->>>>>>> e877f8ab
   ChatMessage,
   CompletionOptions,
   LLMOptions,
@@ -12,6 +6,7 @@
   ModelProvider,
 } from "../../index.js";
 import { stripImages } from "../countTokens.js";
+import { BaseLLM } from "../index.js";
 import { streamResponse } from "../stream.js";
 
 class Gemini extends BaseLLM {
