import {
  ContextProviderWithParams,
  SerializedContinueConfig,
} from "../index.js";

export const defaultConfig: SerializedContinueConfig = {
  models: [
    {
      title: "GPT-4o (Free Trial)",
      provider: "free-trial",
      model: "gpt-4o",
      systemMessage:
        "You are an expert software developer. You give helpful and concise responses.",
    },
    {
      title: "Llama3 70b (Free Trial)",
      provider: "free-trial",
      model: "llama3-70b",
      systemMessage:
        "You are an expert software developer. You give helpful and concise responses. Whenever you write a code block you include the language after the opening ticks.",
    },
    {
      title: "Claude 3 Sonnet (Free Trial)",
      provider: "free-trial",
      model: "claude-3-sonnet-20240229",
    },
  ],
  customCommands: [
    {
      name: "test",
      prompt:
        "{{{ input }}}\n\nWrite a comprehensive set of unit tests for the selected code. It should setup, run tests that check for correctness including important edge cases, and teardown. Ensure that the tests are complete and sophisticated. Give the tests just as chat output, don't edit any file.",
      description: "Write unit tests for highlighted code",
    },
  ],
  tabAutocompleteModel: {
    title: "Starcoder2 3b",
    provider: "ollama",
    model: "starcoder2:3b",
  },
};

export const defaultConfigJetBrains: SerializedContinueConfig = {
  models: [
    {
      title: "GPT-4o (Free Trial)",
      provider: "free-trial",
      model: "gpt-4o",
      systemMessage:
        "You are an expert software developer. You give helpful and concise responses.",
    },
    {
      title: "Llama3 70b (Free Trial)",
      provider: "free-trial",
      model: "llama3-70b",
      systemMessage:
        "You are an expert software developer. You give helpful and concise responses. Whenever you write a code block you include the language after the opening ticks.",
    },
    {
      title: "Claude 3 Sonnet (Free Trial)",
      provider: "free-trial",
      model: "claude-3-sonnet-20240229",
    },
  ],
  customCommands: [
    {
      name: "test",
      prompt:
        "{{{ input }}}\n\nWrite a comprehensive set of unit tests for the selected code. It should setup, run tests that check for correctness including important edge cases, and teardown. Ensure that the tests are complete and sophisticated. Give the tests just as chat output, don't edit any file.",
      description: "Write unit tests for highlighted code",
    },
  ],
  tabAutocompleteModel: {
    title: "Starcoder2 3b",
    provider: "ollama",
    model: "starcoder2:3b",
  },
};

export const defaultSlashCommandsVscode = [
  {
    name: "edit",
    description: "Edit selected code",
  },
  {
    name: "comment",
    description: "Write comments for the selected code",
  },
  {
    name: "share",
    description: "Export the current chat session to markdown",
  },
  {
    name: "cmd",
    description: "Generate a shell command",
  },
];

export const defaultSlashCommandsJetBrains = [
  {
    name: "edit",
    description: "Edit selected code",
  },
  {
    name: "comment",
    description: "Write comments for the selected code",
  },
  {
    name: "share",
    description: "Export the current chat session to markdown",
  },
];

export const defaultContextProvidersVsCode: ContextProviderWithParams[] = [
  { name: "code", params: {} },
  { name: "docs", params: {} },
  { name: "diff", params: {} },
  { name: "terminal", params: {} },
  { name: "problems", params: {} },
  { name: "folder", params: {} },
  { name: "codebase", params: {} },
];

export const defaultContextProvidersJetBrains: ContextProviderWithParams[] = [
<<<<<<< HEAD
  { name: "code", params: {} },
  { name: "diff", params: {} },
  { name: "open", params: {} },
=======
  { name: "diff", params: {} },
>>>>>>> 26648003
  { name: "folder", params: {} },
  { name: "codebase", params: {} },
];<|MERGE_RESOLUTION|>--- conflicted
+++ resolved
@@ -122,13 +122,7 @@
 ];
 
 export const defaultContextProvidersJetBrains: ContextProviderWithParams[] = [
-<<<<<<< HEAD
-  { name: "code", params: {} },
   { name: "diff", params: {} },
-  { name: "open", params: {} },
-=======
-  { name: "diff", params: {} },
->>>>>>> 26648003
   { name: "folder", params: {} },
   { name: "codebase", params: {} },
 ];