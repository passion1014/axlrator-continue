--- conflicted
+++ resolved
@@ -244,10 +244,10 @@
           "type": "string"
         },
         "region": {
-              "title": "Region",
-              "description": "The region where the model is hosted",
-              "type": "string"
-            },
+          "title": "Region",
+          "description": "The region where the model is hosted",
+          "type": "string"
+        },
         "profile": {
           "title": "Profile",
           "description": "The AWS security profile to use",
@@ -414,9 +414,7 @@
           "if": {
             "properties": {
               "provider": {
-                "enum": [
-                  "bedrockimport"
-                ]
+                "enum": ["bedrockimport"]
               }
             },
             "required": ["provider"]
@@ -1316,11 +1314,7 @@
               "model": {
                 "anyOf": [
                   {
-                    "enum": [
-                      "llama3.1-8b",
-                      "llama3.1-70b",
-                      "llama3.1-405b"
-                    ]
+                    "enum": ["llama3.1-8b", "llama3.1-70b", "llama3.1-405b"]
                   },
                   {
                     "type": "string"
@@ -2094,10 +2088,7 @@
                 "free-trial",
                 "gemini",
                 "voyage",
-<<<<<<< HEAD
-=======
                 "nvidia",
->>>>>>> a96e81bb
                 "bedrock"
               ]
             },
