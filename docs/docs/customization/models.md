--- conflicted
+++ resolved
@@ -47,22 +47,17 @@
 ]
 ```
 
-<<<<<<< HEAD
-Also in `config.json` is the `model_roles` property. This is optional, but allows you to specify different models to be used for different tasks. The available roles are `default`, `summarize`, `edit`, and `chat`. `edit` is used when you use the '/edit' slash command, `chat` is used for all chat responses, and `summarize` is used for summarizing. If not set, all roles will fall back to `default`. The values of each role must match the `title` property of one of the models in `models`.
-=======
-The `default` and `summarize` properties are different _model roles_. This allows different models to be used for different tasks. The values assigned to these roles must be of the [`LLM`](https://github.com/continuedev/continue/blob/main/server/continuedev/libs/llm/__init__.py) class, which implements methods for retrieving and streaming completions from an LLM. The available roles are:
+Also in `config.json` is the `model_roles` property. This is optional, but allows you to specify different models to be used for different tasks. The values of each role must match the `title` property of one of the models in `models`. The available roles are:
+
 - `edit` is used for generating code changes when using the '/edit' and '/comment' slash commands
 - `chat` is used for all chat responses
 - `summarize` is used for creating summaries. The model with this role will be used in the following scenarios:
-    - generating the Continue session title
-    - generating a summary of changes shown when you use the '/edit' slash command
-    - when the Continue session chat messages exceed the context length, they are summarized to avoid complete truncation
+  - generating the Continue session title
+  - generating a summary of changes shown when you use the '/edit' slash command
+  - when the Continue session chat messages exceed the context length, they are summarized to avoid complete truncation
 - `default` is the fallback, used when the other model roles are not specified
 
-Below, we describe the `LLM` classes available in the Continue core library, and how they can be used.
-
-## Self-hosting an open-source model
->>>>>>> 813462a2
+Here's an example the will use GPT-4 for all tasks except summarization, which will use GPT-3.5 Turbo:
 
 ```json
 "model_roles": {
