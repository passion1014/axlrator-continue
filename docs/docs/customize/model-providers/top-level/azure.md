---
title: Azure OpenAI
slug: ../azure
---

## Chat model

We recommend configuring **GPT-4o** as your chat model.

```json title="config.json"
"models": [{
    "title": "GPT-4o",
    "provider": "openai",                    // As of Oct 15, "azure" isn't recognized
    "apiType": "azure",                      // Needed to construct Azure-style URL
    "model": "gpt-4o",
    "apiBase": "<YOUR_DEPLOYMENT_BASE>",
    "deployment": "<YOUR_DEPLOYMENT_NAME>",  // Your deployment, eg "gpt4o-beta"
    "apiVersion": "<YOUR_API_VERSION>",      // Typically a date like "2024-06-01"
    "apiKey": "<MY_API_KEY>"                 // If you use subscription key, try using Azure gateway to rename it apiKey
}]
```

## Autocomplete model

Azure OpenAI currently does not offer any autocomplete models.

<<<<<<< HEAD
```json title="config.json"
"tabAutocompleteModel": [{
    "title": "Codestral",
    "provider": "openai",                    // As of Oct 15, "azure" isn't recognized
    "apiType": "azure",                      // Needed to construct Azure-style URL
    "model": "codestral-latest",
    "apiBase": "<YOUR_DEPLOYMENT_BASE>",
    "deployment": "<YOUR_DEPLOYMENT_NAME>",  // Your deployment, eg "codestral-small"
    "apiVersion": "<YOUR_API_VERSION>",      // Typically a date like "2024-06-01"
    "apiKey": "<MY_API_KEY>"                 // If you use subscription key, try using Azure gateway to rename it apiKey
}]
```
=======
[Click here](../../model-types/autocomplete.md) to see a list of autocomplete models.

:::info
**Codestral** will be available on Azure in the near future.
:::
>>>>>>> 76877df1

## Embeddings model

We recommend configuring **text-embedding-3-large** as your embeddings model.

```json title="config.json"
<<<<<<< HEAD
"embeddingsProvider": [{
    "provider": "openai",                    // As of Oct 15, "azure" isn't recognized
    "apiType": "azure",                      // Needed to construct Azure-style URL
    "model": "text-embedding-3-large",
    "apiBase": "<YOUR_DEPLOYMENT_BASE>",
    "deployment": "<YOUR_DEPLOYMENT_NAME>",               // Your deployment, eg "codestral-small"
    "apiVersion": "<YOUR_API_VERSION>",      // Typically a date like "2024-06-01"
    "apiKey": "<MY_API_KEY>"                 // If you use subscription key, try using Azure gateway to rename it apiKey
}]
=======
"embeddingsProvider": {
    "provider": "azure",
    "model": "text-embedding-3-large",
    "apiBase": "<YOUR_DEPLOYMENT_BASE>",
    "engine": "<YOUR_ENGINE>",
    "apiVersion": "<YOUR_API_VERSION>",
    "apiType": "azure",
    "apiKey": "<MY_API_KEY>"
}
>>>>>>> 76877df1
```

## Reranking model

Azure OpenAI currently does not offer any reranking models.

[Click here](../../model-types/reranking.md) to see a list of reranking models.

## Privacy

If you'd like to use OpenAI models but are concerned about privacy, you can use the Azure OpenAI service, which is GDPR and HIPAA compliant.

:::info[Getting access]
You need to apply for access to the Azure OpenAI service. Response times are typically within a few days.

**[Click here to apply for access to the Azure OpenAI service](https://azure.microsoft.com/en-us/products/ai-services/openai-service)**
:::

## General model configuration

Azure OpenAI requires a handful of additional parameters to be configured, such as a deployment name and API version.

To find this information in _Azure AI Studio_, first select the model that you would like to connect. Then visit _Endpoint_ > _Target URI_.

For example, a Target URI of:

````````````
https://just-an-example.openai.azure.com/openai/deployments/gpt-4o-july/chat/completions?api-version=2023-03-15-preview
        ^^^^^^^^^^^^^^^^^^^^^^^^^^^^^^^^                    ```````````                              ******************
````````````

would map to the following:

```json
{
  "title": "GPT-4o Azure",
  "model": "gpt-4o",
  "provider": "openai",
  "apiType": "azure",
  "apiBase": "https://just-an-example.openai.azure.com",
  "deployment": "gpt-4o-july",
  "apiVersion": "2023-03-15-preview",
  "apiKey": "<MY_API_KEY>"
}
```<|MERGE_RESOLUTION|>--- conflicted
+++ resolved
@@ -24,43 +24,17 @@
 
 Azure OpenAI currently does not offer any autocomplete models.
 
-<<<<<<< HEAD
-```json title="config.json"
-"tabAutocompleteModel": [{
-    "title": "Codestral",
-    "provider": "openai",                    // As of Oct 15, "azure" isn't recognized
-    "apiType": "azure",                      // Needed to construct Azure-style URL
-    "model": "codestral-latest",
-    "apiBase": "<YOUR_DEPLOYMENT_BASE>",
-    "deployment": "<YOUR_DEPLOYMENT_NAME>",  // Your deployment, eg "codestral-small"
-    "apiVersion": "<YOUR_API_VERSION>",      // Typically a date like "2024-06-01"
-    "apiKey": "<MY_API_KEY>"                 // If you use subscription key, try using Azure gateway to rename it apiKey
-}]
-```
-=======
 [Click here](../../model-types/autocomplete.md) to see a list of autocomplete models.
 
 :::info
 **Codestral** will be available on Azure in the near future.
 :::
->>>>>>> 76877df1
 
 ## Embeddings model
 
 We recommend configuring **text-embedding-3-large** as your embeddings model.
 
 ```json title="config.json"
-<<<<<<< HEAD
-"embeddingsProvider": [{
-    "provider": "openai",                    // As of Oct 15, "azure" isn't recognized
-    "apiType": "azure",                      // Needed to construct Azure-style URL
-    "model": "text-embedding-3-large",
-    "apiBase": "<YOUR_DEPLOYMENT_BASE>",
-    "deployment": "<YOUR_DEPLOYMENT_NAME>",               // Your deployment, eg "codestral-small"
-    "apiVersion": "<YOUR_API_VERSION>",      // Typically a date like "2024-06-01"
-    "apiKey": "<MY_API_KEY>"                 // If you use subscription key, try using Azure gateway to rename it apiKey
-}]
-=======
 "embeddingsProvider": {
     "provider": "azure",
     "model": "text-embedding-3-large",
@@ -70,7 +44,6 @@
     "apiType": "azure",
     "apiKey": "<MY_API_KEY>"
 }
->>>>>>> 76877df1
 ```
 
 ## Reranking model
