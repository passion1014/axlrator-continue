--- conflicted
+++ resolved
@@ -19,11 +19,9 @@
 let configPyCodeLensDisposable: vscode.Disposable | undefined = undefined;
 let tutorialCodeLensDisposable: vscode.Disposable | undefined = undefined;
 let quickActionsCodeLensDisposable: vscode.Disposable | undefined = undefined;
-<<<<<<< HEAD
 let configJsonConverterCodeLensDisposable: vscode.Disposable | undefined =
-=======
+  undefined;
 let downloadYamlExtensionCodeLensDisposable: vscode.Disposable | undefined =
->>>>>>> a4fb8047
   undefined;
 
 /**
@@ -102,13 +100,12 @@
     tutorialCodeLensDisposable.dispose();
   }
 
-<<<<<<< HEAD
   if (configJsonConverterCodeLensDisposable) {
     configJsonConverterCodeLensDisposable.dispose();
-=======
+  }
+
   if (downloadYamlExtensionCodeLensDisposable) {
     downloadYamlExtensionCodeLensDisposable.dispose();
->>>>>>> a4fb8047
   }
 
   const verticalDiffCodeLens = new providers.VerticalPerLineCodeLensProvider(
@@ -125,15 +122,14 @@
     new providers.SuggestionsCodeLensProvider(),
   );
 
-<<<<<<< HEAD
   configJsonConverterCodeLensDisposable = registerCodeLensProvider(
     "*",
     new providers.ConfigJsonConverterCodeLensProvider(),
-=======
+  );
+
   downloadYamlExtensionCodeLensDisposable = registerCodeLensProvider(
     "yaml",
     new providers.DownloadYamlExtensionCodeLensProvider(),
->>>>>>> a4fb8047
   );
 
   if (config) {
