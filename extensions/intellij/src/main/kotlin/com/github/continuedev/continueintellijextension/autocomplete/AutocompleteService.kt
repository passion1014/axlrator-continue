--- conflicted
+++ resolved
@@ -115,12 +115,7 @@
 
                     if (shouldRenderCompletion(finalTextToInsert, offset, line, editor)) {
                         renderCompletion(editor, offset, finalTextToInsert)
-<<<<<<< HEAD
                         pendingCompletion = PendingCompletion(editor, offset, completionId, finalTextToInsert)
-=======
-                        // Hide auto-popup
-//                    AutoPopupController.getInstance(project).cancelAllRequests()
->>>>>>> fda7dca5
                     }
                 }
             })
