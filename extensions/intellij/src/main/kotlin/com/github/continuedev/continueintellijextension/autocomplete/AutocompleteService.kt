--- conflicted
+++ resolved
@@ -72,10 +72,6 @@
     }
 }
 
-<<<<<<< HEAD
-
-=======
->>>>>>> 7310f78b
 /**
  * AutocompleteService는 에디터에서 자동완성 후보를 관리하고 렌더링하는 서비스입니다.
  *
