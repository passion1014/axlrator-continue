--- conflicted
+++ resolved
@@ -82,7 +82,6 @@
       if (requestId) {
         console.log(`Request ID: ${requestId}, Status: ${resp.status}`);
       }
-<<<<<<< HEAD
     }
 
     return resp;
@@ -94,19 +93,6 @@
         statusText: "Client Closed Request",
       });
     }
-=======
-    }
-
-    return resp;
-  } catch (error) {
-    if (error instanceof Error && error.name === "AbortError") {
-      // Return a Response object that streamResponse etc can handle
-      return new Response(null, {
-        status: 499, // Client Closed Request
-        statusText: "Client Closed Request",
-      });
-    }
->>>>>>> 0c83b1f0
     throw error;
   }
 }