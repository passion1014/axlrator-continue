import { createSelector } from "@reduxjs/toolkit";
import { ComboBoxItemType } from "../../components/mainInput/types";
import { RootState } from "../store";

<<<<<<< HEAD
export const selectSlashCommands = createSelector(
  [(store: RootState) => store.config.config.slashCommands],
=======
export const selectSlashCommandComboBoxInputs = createSelector(
  [(store: RootState) => store.state.config.slashCommands],
>>>>>>> 315f75e7
  (slashCommands) => {
    return (
      slashCommands?.map((cmd) => {
        return {
          title: `/${cmd.name}`,
          description: cmd.description,
          type: "slashCommand" as ComboBoxItemType,
        };
      }) || []
    );
  },
);

export const selectSlashCommands = createSelector(
  [(store: RootState) => store.state.config.slashCommands],
  (slashCommands) => {
    return slashCommands || [];
  },
);

export const selectContextProviderDescriptions = createSelector(
  [(store: RootState) => store.config.config.contextProviders],
  (providers) => {
    return providers?.filter((desc) => desc.type === "submenu") || [];
  },
);

export const selectDefaultContextProviders = createSelector(
  [(store: RootState) => store.state.config.experimental?.defaultContext],
  (defaultProviders) => {
    return defaultProviders ?? [];
  },
);

export const selectUseActiveFile = createSelector(
  [(store: RootState) => store.config.config.experimental?.defaultContext],
  (defaultContext) => defaultContext?.includes("activeFile" as any),
);

export const selectApplyState = createSelector(
  [(store: RootState) => store.state.applyStates],
  (applyStates) => {
    return (
      applyStates.find((state) => state.streamId === "edit")?.status ?? "closed"
    );
  },
);<|MERGE_RESOLUTION|>--- conflicted
+++ resolved
@@ -2,13 +2,8 @@
 import { ComboBoxItemType } from "../../components/mainInput/types";
 import { RootState } from "../store";
 
-<<<<<<< HEAD
-export const selectSlashCommands = createSelector(
-  [(store: RootState) => store.config.config.slashCommands],
-=======
 export const selectSlashCommandComboBoxInputs = createSelector(
-  [(store: RootState) => store.state.config.slashCommands],
->>>>>>> 315f75e7
+  [(state: RootState) => state.config.config.slashCommands],
   (slashCommands) => {
     return (
       slashCommands?.map((cmd) => {
@@ -23,36 +18,27 @@
 );
 
 export const selectSlashCommands = createSelector(
-  [(store: RootState) => store.state.config.slashCommands],
+  [(state: RootState) => state.config.config.slashCommands],
   (slashCommands) => {
     return slashCommands || [];
   },
 );
 
 export const selectContextProviderDescriptions = createSelector(
-  [(store: RootState) => store.config.config.contextProviders],
+  [(state: RootState) => state.config.config.contextProviders],
   (providers) => {
     return providers?.filter((desc) => desc.type === "submenu") || [];
   },
 );
 
 export const selectDefaultContextProviders = createSelector(
-  [(store: RootState) => store.state.config.experimental?.defaultContext],
+  [(state: RootState) => state.config.config.experimental?.defaultContext],
   (defaultProviders) => {
     return defaultProviders ?? [];
   },
 );
 
 export const selectUseActiveFile = createSelector(
-  [(store: RootState) => store.config.config.experimental?.defaultContext],
+  [(state: RootState) => state.config.config.experimental?.defaultContext],
   (defaultContext) => defaultContext?.includes("activeFile" as any),
-);
-
-export const selectApplyState = createSelector(
-  [(store: RootState) => store.state.applyStates],
-  (applyStates) => {
-    return (
-      applyStates.find((state) => state.streamId === "edit")?.status ?? "closed"
-    );
-  },
 );