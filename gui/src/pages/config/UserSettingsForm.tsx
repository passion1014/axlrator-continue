import { CheckIcon, XMarkIcon } from "@heroicons/react/24/outline";
import {
  SharedConfigSchema,
  modifyAnyConfigWithSharedConfig,
} from "core/config/sharedConfig";
import { useContext, useEffect, useState } from "react";
import { Input } from "../../components";
import NumberInput from "../../components/gui/NumberInput";
import { Select } from "../../components/gui/Select";
import ToggleSwitch from "../../components/gui/Switch";
import { useAuth } from "../../context/Auth";
import { IdeMessengerContext } from "../../context/IdeMessenger";
import { useAppDispatch, useAppSelector } from "../../redux/hooks";
import { updateConfig } from "../../redux/slices/configSlice";
import { getFontSize } from "../../util";

export function UserSettingsForm() {
  /////// User settings section //////
  const dispatch = useAppDispatch();
  const { controlServerBetaEnabled } = useAuth();
  const ideMessenger = useContext(IdeMessengerContext);
  const config = useAppSelector((state) => state.config.config);

  function handleUpdate(sharedConfig: SharedConfigSchema) {
    // Optimistic update
    const updatedConfig = modifyAnyConfigWithSharedConfig(config, sharedConfig);
    dispatch(updateConfig(updatedConfig));
    // IMPORTANT no need for model role updates (separate logic for selected model roles)
    // simply because this function won't be used to update model roles

    // Actual update to core which propagates back with config update event
    ideMessenger.post("config/updateSharedConfig", sharedConfig);
  }

  // Disable autocomplete
  const disableAutocompleteInFiles = (
    config.tabAutocompleteOptions?.disableInFiles ?? []
  ).join(", ");
  const [formDisableAutocomplete, setFormDisableAutocomplete] = useState(
    disableAutocompleteInFiles,
  );

  useEffect(() => {
    // Necessary so that reformatted/trimmed values don't cause dirty state
    setFormDisableAutocomplete(disableAutocompleteInFiles);
  }, [disableAutocompleteInFiles]);

  // Workspace prompts
  const promptPath = config.experimental?.promptPath || "";
  const [formPromptPath, setFormPromptPath] = useState(promptPath);
  const cancelChangePromptPath = () => {
    setFormPromptPath(promptPath);
  };
  const handleSubmitPromptPath = () => {
    handleUpdate({
      promptPath: formPromptPath || "",
    });
  };

  useEffect(() => {
    // Necessary so that reformatted/trimmed values don't cause dirty state
    setFormPromptPath(promptPath);
  }, [promptPath]);

  // TODO defaults are in multiple places, should be consolidated and probably not explicit here
  const showSessionTabs = config.ui?.showSessionTabs ?? false;
  const codeWrap = config.ui?.codeWrap ?? false;
  const showChatScrollbar = config.ui?.showChatScrollbar ?? false;
  const readResponseTTS = config.experimental?.readResponseTTS ?? false;
  const displayRawMarkdown = config.ui?.displayRawMarkdown ?? false;
  const disableSessionTitles = config.disableSessionTitles ?? false;

  const allowAnonymousTelemetry = config.allowAnonymousTelemetry ?? true;
  const disableIndexing = config.disableIndexing ?? false;

  // const useAutocompleteCache = config.tabAutocompleteOptions?.useCache ?? true;
  // const useChromiumForDocsCrawling =
  //   config.experimental?.useChromiumForDocsCrawling ?? false;
  // const codeBlockToolbarPosition = config.ui?.codeBlockToolbarPosition ?? "top";
  const useAutocompleteMultilineCompletions =
    config.tabAutocompleteOptions?.multilineCompletions ?? "auto";
  const modelTimeout = 
    config.tabAutocompleteOptions?.modelTimeout ?? 150;
  const debounceDelay = 
    config.tabAutocompleteOptions?.debounceDelay ?? 250;
  const fontSize = getFontSize();

  const cancelChangeDisableAutocomplete = () => {
    setFormDisableAutocomplete(disableAutocompleteInFiles);
  };
  const handleDisableAutocompleteSubmit = () => {
    handleUpdate({
      disableAutocompleteInFiles: formDisableAutocomplete
        .split(",")
        .map((val) => val.trim())
        .filter((val) => !!val),
    });
  };

  const [hubEnabled, setHubEnabled] = useState(false);
  useEffect(() => {
    ideMessenger.ide.getIdeSettings().then(({ continueTestEnvironment }) => {
      setHubEnabled(continueTestEnvironment === "production");
    });
  }, [ideMessenger]);

  return (
    <div className="flex flex-col pt-3">
      {/* {selectedProfile && isLocalProfile(selectedProfile) ? (
        <div className="flex items-center justify-center">
          <SecondaryButton
            className="flex flex-row items-center gap-1"
            onClick={() => {
              ideMessenger.post("config/openProfile", {
                profileId: selectedProfile.id,
              });
            }}
          >
            <span>Open</span>
            <span>Config</span>
            <span className="xs:flex hidden">File</span>
          </SecondaryButton>
        </div>
      ) : null} */}
      {!controlServerBetaEnabled || hubEnabled ? (
        <div className="flex flex-col gap-4 py-4">
          <div>
            <h2 className="mb-2 mt-0 p-0">User settings</h2>
          </div>

          <div className="flex flex-col gap-4">
            <ToggleSwitch
              isToggled={showSessionTabs}
              onToggle={() =>
                handleUpdate({
                  showSessionTabs: !showSessionTabs,
                })
              }
              text="Show Session Tabs"
            />
            <ToggleSwitch
              isToggled={codeWrap}
              onToggle={() =>
                handleUpdate({
                  codeWrap: !codeWrap,
                })
              }
              text="Wrap Codeblocks"
            />

            <ToggleSwitch
              isToggled={showChatScrollbar}
              onToggle={() =>
                handleUpdate({
                  showChatScrollbar: !showChatScrollbar,
                })
              }
              text="Show Chat Scrollbar"
            />
            <ToggleSwitch
              isToggled={readResponseTTS}
              onToggle={() =>
                handleUpdate({
                  readResponseTTS: !readResponseTTS,
                })
              }
              text="Text-to-Speech Output"
            />

            {/* <ToggleSwitch
                    isToggled={useChromiumForDocsCrawling}
                    onToggle={() =>
                      handleUpdate({
                        useChromiumForDocsCrawling: !useChromiumForDocsCrawling,
                      })
                    }
                    text="Use Chromium for Docs Crawling"
                  /> */}
            <ToggleSwitch
              isToggled={!disableSessionTitles}
              onToggle={() =>
                handleUpdate({
                  disableSessionTitles: !disableSessionTitles,
                })
              }
              text="Enable Session Titles"
            />
            <ToggleSwitch
              isToggled={!displayRawMarkdown}
              onToggle={() =>
                handleUpdate({
                  displayRawMarkdown: !displayRawMarkdown,
                })
              }
              text="Format Markdown"
            />

            <ToggleSwitch
              isToggled={allowAnonymousTelemetry}
              onToggle={() =>
                handleUpdate({
                  allowAnonymousTelemetry: !allowAnonymousTelemetry,
                })
              }
              text="Allow Anonymous Telemetry"
            />

            <ToggleSwitch
              isToggled={!disableIndexing}
              onToggle={() =>
                handleUpdate({
                  disableIndexing: !disableIndexing,
                })
              }
              text="Enable Indexing"
            />

            {/* <ToggleSwitch
                    isToggled={useAutocompleteCache}
                    onToggle={() =>
                      handleUpdate({
                        useAutocompleteCache: !useAutocompleteCache,
                      })
                    }
                    text="Use Autocomplete Cache"
                  /> */}

<<<<<<< HEAD
                <label className="flex items-center justify-between gap-3">
                  <span className="lines lines-1 text-left">
                    Multiline Autocompletions
                  </span>
                  <Select
                    value={useAutocompleteMultilineCompletions}
                    onChange={(e) =>
                      handleUpdate({
                        useAutocompleteMultilineCompletions: e.target.value as
                          | "auto"
                          | "always"
                          | "never",
                      })
                    }
                  >
                    <option value="auto">Auto</option>
                    <option value="always">Always</option>
                    <option value="never">Never</option>
                  </Select>
                </label>
                <label className="flex items-center justify-between gap-3">
                    <span className="text-left">Model Timeout (ms)</span>
                    <NumberInput
                      value={modelTimeout}
                      onChange={(val) =>
                        handleUpdate({
                          modelTimeout: val,
                        })
                      }
                      min={100}
                      max={5000}
                    />
                  </label>
                  <label className="flex items-center justify-between gap-3">
                    <span className="text-left">Model Debounce (ms)</span>
                    <NumberInput
                      value={debounceDelay}
                      onChange={(val) =>
                        handleUpdate({
                          debounceDelay: val,
                        })
                      }
                      min={0}
                      max={2500}
                    />
                  </label>
                <label className="flex items-center justify-between gap-3">
                  <span className="text-left">Font Size</span>
                  <NumberInput
                    value={fontSize}
                    onChange={(val) =>
                      handleUpdate({
                        fontSize: val,
                      })
                    }
                    min={7}
                    max={50}
                  />
                </label>
=======
            <label className="flex items-center justify-between gap-3">
              <span className="text-left">Font Size</span>
              <NumberInput
                value={fontSize}
                onChange={(val) =>
                  handleUpdate({
                    fontSize: val,
                  })
                }
                min={7}
                max={50}
              />
            </label>

            <label className="flex items-center justify-between gap-3">
              <span className="line-clamp-1 text-left">
                Multiline Autocompletions
              </span>
              <Select
                value={useAutocompleteMultilineCompletions}
                onChange={(e) =>
                  handleUpdate({
                    useAutocompleteMultilineCompletions: e.target.value as
                      | "auto"
                      | "always"
                      | "never",
                  })
                }
              >
                <option value="auto">Auto</option>
                <option value="always">Always</option>
                <option value="never">Never</option>
              </Select>
            </label>
>>>>>>> 1ad3d7f1

            <form
              className="flex flex-col gap-1"
              onSubmit={(e) => {
                e.preventDefault();
                handleDisableAutocompleteSubmit();
              }}
            >
              <div className="flex items-center justify-between">
                <span>Disable autocomplete in files</span>
                <div className="flex items-center gap-2">
                  <Input
                    value={formDisableAutocomplete}
                    className="max-w-[100px]"
                    onChange={(e) => {
                      setFormDisableAutocomplete(e.target.value);
                    }}
                  />
                  <div className="flex h-full flex-col">
                    {formDisableAutocomplete !== disableAutocompleteInFiles ? (
                      <>
                        <div
                          onClick={handleDisableAutocompleteSubmit}
                          className="cursor-pointer"
                        >
                          <CheckIcon className="h-4 w-4 text-green-500 hover:opacity-80" />
                        </div>
                        <div
                          onClick={cancelChangeDisableAutocomplete}
                          className="cursor-pointer"
                        >
                          <XMarkIcon className="h-4 w-4 text-red-500 hover:opacity-80" />
                        </div>
                      </>
                    ) : (
                      <div>
                        <CheckIcon className="text-vsc-foreground-muted h-4 w-4" />
                      </div>
                    )}
                  </div>
                </div>
              </div>
              <span className="text-vsc-foreground-muted text-lightgray self-end text-xs">
                Comma-separated list of path matchers
              </span>
            </form>
          </div>
        </div>
      ) : null}
    </div>
  );
}<|MERGE_RESOLUTION|>--- conflicted
+++ resolved
@@ -224,8 +224,20 @@
                     }
                     text="Use Autocomplete Cache"
                   /> */}
-
-<<<<<<< HEAD
+            
+            <label className="flex items-center justify-between gap-3">
+              <span className="text-left">Font Size</span>
+              <NumberInput
+                value={fontSize}
+                onChange={(val) =>
+                  handleUpdate({
+                    fontSize: val,
+                  })
+                }
+                min={7}
+                max={50}
+              />
+            </label>
                 <label className="flex items-center justify-between gap-3">
                   <span className="lines lines-1 text-left">
                     Multiline Autocompletions
@@ -272,56 +284,6 @@
                       max={2500}
                     />
                   </label>
-                <label className="flex items-center justify-between gap-3">
-                  <span className="text-left">Font Size</span>
-                  <NumberInput
-                    value={fontSize}
-                    onChange={(val) =>
-                      handleUpdate({
-                        fontSize: val,
-                      })
-                    }
-                    min={7}
-                    max={50}
-                  />
-                </label>
-=======
-            <label className="flex items-center justify-between gap-3">
-              <span className="text-left">Font Size</span>
-              <NumberInput
-                value={fontSize}
-                onChange={(val) =>
-                  handleUpdate({
-                    fontSize: val,
-                  })
-                }
-                min={7}
-                max={50}
-              />
-            </label>
-
-            <label className="flex items-center justify-between gap-3">
-              <span className="line-clamp-1 text-left">
-                Multiline Autocompletions
-              </span>
-              <Select
-                value={useAutocompleteMultilineCompletions}
-                onChange={(e) =>
-                  handleUpdate({
-                    useAutocompleteMultilineCompletions: e.target.value as
-                      | "auto"
-                      | "always"
-                      | "never",
-                  })
-                }
-              >
-                <option value="auto">Auto</option>
-                <option value="always">Always</option>
-                <option value="never">Never</option>
-              </Select>
-            </label>
->>>>>>> 1ad3d7f1
-
             <form
               className="flex flex-col gap-1"
               onSubmit={(e) => {
