--- conflicted
+++ resolved
@@ -54,12 +54,6 @@
   incrementFreeTrialCount,
 } from "../../util/freeTrial";
 
-<<<<<<< HEAD
-=======
-import AcceptRejectDiffButtons from "../../components/AcceptRejectDiffButtons";
-import CodeToEditCard from "../../components/mainInput/CodeToEditCard";
-import EditModeDetails from "../../components/mainInput/EditModeDetails";
->>>>>>> 1e49e616
 import { getLocalStorage, setLocalStorage } from "../../util/localStorage";
 import { EmptyChatBody } from "./EmptyChatBody";
 import { ExploreDialogWatcher } from "./ExploreDialogWatcher";
@@ -302,11 +296,8 @@
       {!!showSessionTabs && mode !== "edit" && <TabBar ref={tabsRef} />}
       {widget}
 
-<<<<<<< HEAD
       {!!showSessionTabs && !isInEdit && <TabBar />}
 
-=======
->>>>>>> 1e49e616
       <StepsDiv
         ref={stepsDivRef}
         className={`overflow-y-scroll pt-[8px] ${showScrollbar ? "thin-scrollbar" : "no-scrollbar"} ${history.length > 0 ? "flex-1" : ""}`}
